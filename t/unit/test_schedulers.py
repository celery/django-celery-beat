from __future__ import absolute_import, unicode_literals

import ephem
import pytest

from datetime import datetime, timedelta
from itertools import count

from django.contrib.admin.sites import AdminSite
from django.contrib.messages.storage.fallback import FallbackStorage
from django.test import RequestFactory

from celery.five import monotonic, text_t
from celery.schedules import schedule, crontab, solar

from django_celery_beat import schedulers
from django_celery_beat.admin import PeriodicTaskAdmin
from django_celery_beat.models import (
    PeriodicTask, PeriodicTasks, IntervalSchedule, CrontabSchedule,
    SolarSchedule
)
from django_celery_beat.utils import make_aware

_ids = count(0)


@pytest.fixture(autouse=True)
def no_multiprocessing_finalizers(patching):
    patching('multiprocessing.util.Finalize')
    patching('django_celery_beat.schedulers.Finalize')


class EntryTrackSave(schedulers.ModelEntry):

    def __init__(self, *args, **kwargs):
        self.saved = 0
        super(EntryTrackSave, self).__init__(*args, **kwargs)

    def save(self):
        self.saved += 1
        super(EntryTrackSave, self).save()


class EntrySaveRaises(schedulers.ModelEntry):

    def save(self):
        raise RuntimeError('this is expected')


class TrackingScheduler(schedulers.DatabaseScheduler):
    Entry = EntryTrackSave

    def __init__(self, *args, **kwargs):
        self.flushed = 0
        schedulers.DatabaseScheduler.__init__(self, *args, **kwargs)

    def sync(self):
        self.flushed += 1
        schedulers.DatabaseScheduler.sync(self)


@pytest.mark.django_db()
class SchedulerCase:

    def create_model_interval(self, schedule, **kwargs):
        interval = IntervalSchedule.from_schedule(schedule)
        interval.save()
        return self.create_model(interval=interval, **kwargs)

    def create_model_crontab(self, schedule, **kwargs):
        crontab = CrontabSchedule.from_schedule(schedule)
        crontab.save()
        return self.create_model(crontab=crontab, **kwargs)

    def create_model_solar(self, schedule, **kwargs):
        solar = SolarSchedule.from_schedule(schedule)
        solar.save()
        return self.create_model(solar=solar, **kwargs)

    def create_conf_entry(self):
        name = 'thefoo{0}'.format(next(_ids))
        return name, dict(
            task='djcelery.unittest.add{0}'.format(next(_ids)),
            schedule=timedelta(0, 600),
            args=(),
            relative=False,
            kwargs={},
            options={'queue': 'extra_queue'}
        )

    def create_model(self, Model=PeriodicTask, **kwargs):
        entry = dict(
            name='thefoo{0}'.format(next(_ids)),
            task='djcelery.unittest.add{0}'.format(next(_ids)),
            args='[2, 2]',
            kwargs='{"callback": "foo"}',
            queue='xaz',
            routing_key='cpu',
            exchange='foo',
        )
        return Model(**dict(entry, **kwargs))


@pytest.mark.django_db()
class test_ModelEntry(SchedulerCase):
    Entry = EntryTrackSave

    def test_entry(self):
        m = self.create_model_interval(schedule(timedelta(seconds=10)))
        e = self.Entry(m, app=self.app)

        assert e.args == [2, 2]
        assert e.kwargs == {'callback': 'foo'}
        assert e.schedule
        assert e.total_run_count == 0
        assert isinstance(e.last_run_at, datetime)
        assert e.options['queue'] == 'xaz'
        assert e.options['exchange'] == 'foo'
        assert e.options['routing_key'] == 'cpu'

        right_now = self.app.now()
        m2 = self.create_model_interval(
            schedule(timedelta(seconds=10)),
            last_run_at=right_now,
        )

        assert m2.last_run_at
        e2 = self.Entry(m2, app=self.app)
        assert e2.last_run_at is right_now

        e3 = e2.next()
        assert e3.last_run_at > e2.last_run_at
        assert e3.total_run_count == 1

    def test_task_with_start_time(self):
        interval = 10
        right_now = self.app.now()
        one_interval_ago = right_now - timedelta(seconds=interval)
        m = self.create_model_interval(schedule(timedelta(seconds=interval)),
                                       start_time=right_now,
                                       last_run_at=one_interval_ago)
        e = self.Entry(m, app=self.app)
        isdue, delay = e.is_due()
        assert isdue
        assert delay == interval

        tomorrow = right_now + timedelta(days=1)
        m2 = self.create_model_interval(schedule(timedelta(seconds=interval)),
                                        start_time=tomorrow,
                                        last_run_at=one_interval_ago)
        e2 = self.Entry(m2, app=self.app)
        isdue, delay = e2.is_due()
        assert not isdue
        assert delay == interval

    def test_one_off_task(self):
        interval = 10
        right_now = self.app.now()
        one_interval_ago = right_now - timedelta(seconds=interval)
        m = self.create_model_interval(schedule(timedelta(seconds=interval)),
                                       one_off=True,
                                       last_run_at=one_interval_ago,
                                       total_run_count=0)
        e = self.Entry(m, app=self.app)
        isdue, delay = e.is_due()
        assert isdue
        assert delay == interval

        m2 = self.create_model_interval(schedule(timedelta(seconds=interval)),
                                        one_off=True,
                                        last_run_at=one_interval_ago,
                                        total_run_count=1)
        e2 = self.Entry(m2, app=self.app)
        isdue, delay = e2.is_due()
        assert not isdue
        assert delay is None


@pytest.mark.django_db()
class test_DatabaseSchedulerFromAppConf(SchedulerCase):
    Scheduler = TrackingScheduler

    @pytest.mark.django_db()
    @pytest.fixture(autouse=True)
    def setup_scheduler(self, app):
        self.app = app

        self.entry_name, entry = self.create_conf_entry()
        self.app.conf.beat_schedule = {self.entry_name: entry}
        self.m1 = PeriodicTask(name=self.entry_name)

    def test_constructor(self):
        s = self.Scheduler(app=self.app)

        assert isinstance(s._dirty, set)
        assert s._last_sync is None
        assert s.sync_every

    def test_periodic_task_model_enabled_schedule(self):
        s = self.Scheduler(app=self.app)
        sched = s.schedule
        assert len(sched) == 2
        assert 'celery.backend_cleanup' in sched
        assert self.entry_name in sched
        for n, e in sched.items():
            assert isinstance(e, s.Entry)

    def test_periodic_task_model_disabled_schedule(self):
        self.m1.enabled = False
        self.m1.save()

        s = self.Scheduler(app=self.app)
        sched = s.schedule
        assert sched
        assert len(sched) == 1
        assert 'celery.backend_cleanup' in sched
        assert self.entry_name not in sched


@pytest.mark.django_db()
class test_DatabaseScheduler(SchedulerCase):
    Scheduler = TrackingScheduler

    @pytest.mark.django_db()
    @pytest.fixture(autouse=True)
    def setup_scheduler(self, app):
        self.app = app
        self.app.conf.beat_schedule = {}

        self.m1 = self.create_model_interval(
            schedule(timedelta(seconds=10)))
        self.m1.save()
        self.m1.refresh_from_db()

        self.m2 = self.create_model_interval(
            schedule(timedelta(minutes=20)))
        self.m2.save()
        self.m2.refresh_from_db()

        self.m3 = self.create_model_crontab(
            crontab(minute='2,4,5'))
        self.m3.save()
        self.m3.refresh_from_db()

        self.m4 = self.create_model_solar(
            solar('solar_noon', 48.06, 12.86))
        self.m4.save()
        self.m4.refresh_from_db()

        # disabled, should not be in schedule
        m5 = self.create_model_interval(
            schedule(timedelta(seconds=1)))
        m5.enabled = False
        m5.save()

        self.s = self.Scheduler(app=self.app)

    def test_constructor(self):
        assert isinstance(self.s._dirty, set)
        assert self.s._last_sync is None
        assert self.s.sync_every

    def test_all_as_schedule(self):
        sched = self.s.schedule
        assert sched
        assert len(sched) == 5
        assert 'celery.backend_cleanup' in sched
        for n, e in sched.items():
            assert isinstance(e, self.s.Entry)

    def test_schedule_changed(self):
        self.m2.args = '[16, 16]'
        self.m2.save()
        e2 = self.s.schedule[self.m2.name]
        assert e2.args == [16, 16]

        self.m1.args = '[32, 32]'
        self.m1.save()
        e1 = self.s.schedule[self.m1.name]
        assert e1.args == [32, 32]
        e1 = self.s.schedule[self.m1.name]
        assert e1.args == [32, 32]

        self.m3.delete()
        with pytest.raises(KeyError):
            self.s.schedule.__getitem__(self.m3.name)

    def test_should_sync(self):
        assert self.s.should_sync()
        self.s._last_sync = monotonic()
        assert not self.s.should_sync()
        self.s._last_sync -= self.s.sync_every
        assert self.s.should_sync()

    def test_reserve(self):
        e1 = self.s.schedule[self.m1.name]
        self.s.schedule[self.m1.name] = self.s.reserve(e1)
        assert self.s.flushed == 1

        e2 = self.s.schedule[self.m2.name]
        self.s.schedule[self.m2.name] = self.s.reserve(e2)
        assert self.s.flushed == 1
        assert self.m2.name in self.s._dirty

    def test_sync_saves_last_run_at(self):
        e1 = self.s.schedule[self.m2.name]
        last_run = e1.last_run_at
        last_run2 = last_run - timedelta(days=1)
        e1.model.last_run_at = last_run2
        self.s._dirty.add(self.m2.name)
        self.s.sync()

        e2 = self.s.schedule[self.m2.name]
        assert e2.last_run_at == last_run2

    def test_sync_syncs_before_save(self):
        # Get the entry for m2
        e1 = self.s.schedule[self.m2.name]

        # Increment the entry (but make sure it doesn't sync)
        self.s._last_sync = monotonic()
        e2 = self.s.schedule[e1.name] = self.s.reserve(e1)
        assert self.s.flushed == 1

        # Fetch the raw object from db, change the args
        # and save the changes.
        m2 = PeriodicTask.objects.get(pk=self.m2.pk)
        m2.args = '[16, 16]'
        m2.save()

        # get_schedule should now see the schedule has changed.
        # and also sync the dirty objects.
        e3 = self.s.schedule[self.m2.name]
        assert self.s.flushed == 2
        assert e3.last_run_at == e2.last_run_at
        assert e3.args == [16, 16]

    def test_periodic_task_disabled_and_enabled(self):
        # Get the entry for m2
        e1 = self.s.schedule[self.m2.name]

        # Increment the entry (but make sure it doesn't sync)
        self.s._last_sync = monotonic()
        self.s.schedule[e1.name] = self.s.reserve(e1)
        assert self.s.flushed == 1

        # Fetch the raw object from db, change the args
        # and save the changes.
        m2 = PeriodicTask.objects.get(pk=self.m2.pk)
        m2.enabled = False
        m2.save()

        # get_schedule should now see the schedule has changed.
        # and remove entry for m2
        assert self.m2.name not in self.s.schedule
        assert self.s.flushed == 2

        m2.enabled = True
        m2.save()

        # get_schedule should now see the schedule has changed.
        # and add entry for m2
        assert self.m2.name in self.s.schedule
        assert self.s.flushed == 3

    def test_periodic_task_disabled_while_reserved(self):
        # Get the entry for m2
        e1 = self.s.schedule[self.m2.name]

        # Increment the entry (but make sure it doesn't sync)
        self.s._last_sync = monotonic()
        e2 = self.s.schedule[e1.name] = self.s.reserve(e1)
        assert self.s.flushed == 1

        # Fetch the raw object from db, change the args
        # and save the changes.
        m2 = PeriodicTask.objects.get(pk=self.m2.pk)
        m2.enabled = False
        m2.save()

        # reserve is called because the task gets called from
        # tick after the database change is made
        self.s.reserve(e2)

        # get_schedule should now see the schedule has changed.
        # and remove entry for m2
        assert self.m2.name not in self.s.schedule
        assert self.s.flushed == 2

    def test_sync_not_dirty(self):
        self.s._dirty.clear()
        self.s.sync()

    def test_sync_object_gone(self):
        self.s._dirty.add('does-not-exist')
        self.s.sync()

    def test_sync_rollback_on_save_error(self):
        self.s.schedule[self.m1.name] = EntrySaveRaises(self.m1, app=self.app)
        self.s._dirty.add(self.m1.name)
        with pytest.raises(RuntimeError):
            self.s.sync()


@pytest.mark.django_db()
class test_models(SchedulerCase):

    def test_IntervalSchedule_unicode(self):
        assert (text_t(IntervalSchedule(every=1, period='seconds')) ==
                'every second')
        assert (text_t(IntervalSchedule(every=10, period='seconds')) ==
                'every 10 seconds')

    def test_CrontabSchedule_unicode(self):
        assert text_t(CrontabSchedule(
            minute=3,
            hour=3,
            day_of_week=None,
        )) == '3 3 * * * (m/h/d/dM/MY) UTC'
        assert text_t(CrontabSchedule(
            minute=3,
            hour=3,
            day_of_week='tue',
            day_of_month='*/2',
            month_of_year='4,6',
        )) == '3 3 tue */2 4,6 (m/h/d/dM/MY) UTC'

    def test_PeriodicTask_unicode_interval(self):
        p = self.create_model_interval(schedule(timedelta(seconds=10)))
        assert text_t(p) == '{0}: every 10.0 seconds'.format(p.name)

    def test_PeriodicTask_unicode_crontab(self):
        p = self.create_model_crontab(crontab(
            hour='4, 5',
            day_of_week='4, 5',
        ))
        assert text_t(p) == """{0}: * 4,5 4,5 * * (m/h/d/dM/MY) UTC""".format(
            p.name
        )

    def test_PeriodicTask_unicode_solar(self):
        p = self.create_model_solar(
            solar('solar_noon', 48.06, 12.86), name='solar_event'
        )
        assert text_t(p) == 'solar_event: {0} ({1}, {2})'.format(
            'solar_noon', '48.06', '12.86'
        )

    def test_PeriodicTask_schedule_property(self):
        p1 = self.create_model_interval(schedule(timedelta(seconds=10)))
        s1 = p1.schedule
        assert s1.run_every.total_seconds() == 10

        p2 = self.create_model_crontab(crontab(
            hour='4, 5',
            minute='10,20,30',
            day_of_month='1-7',
            month_of_year='*/3',
        ))
        s2 = p2.schedule
        assert s2.hour == {4, 5}
        assert s2.minute == {10, 20, 30}
        assert s2.day_of_week == {0, 1, 2, 3, 4, 5, 6}
        assert s2.day_of_month == {1, 2, 3, 4, 5, 6, 7}
        assert s2.month_of_year == {1, 4, 7, 10}

    def test_PeriodicTask_unicode_no_schedule(self):
        p = self.create_model()
        assert text_t(p) == '{0}: {{no schedule}}'.format(p.name)

    def test_CrontabSchedule_schedule(self):
        s = CrontabSchedule(
            minute='3, 7',
            hour='3, 4',
            day_of_week='*',
            day_of_month='1, 16',
            month_of_year='1, 7',
        )
        assert s.schedule.minute == {3, 7}
        assert s.schedule.hour == {3, 4}
        assert s.schedule.day_of_week == {0, 1, 2, 3, 4, 5, 6}
        assert s.schedule.day_of_month == {1, 16}
        assert s.schedule.month_of_year == {1, 7}

    def test_CrontabSchedule_long_schedule(self):
        s = CrontabSchedule(
            minute=str(list(range(60)))[1:-1],
            hour=str(list(range(24)))[1:-1],
            day_of_week=str(list(range(7)))[1:-1],
            day_of_month=str(list(range(1, 32)))[1:-1],
            month_of_year=str(list(range(1, 13)))[1:-1]
        )
        assert s.schedule.minute == set(range(60))
        assert s.schedule.hour == set(range(24))
        assert s.schedule.day_of_week == set(range(7))
        assert s.schedule.day_of_month == set(range(1, 32))
        assert s.schedule.month_of_year == set(range(1, 13))
        fields = [
            'minute', 'hour', 'day_of_week', 'day_of_month', 'month_of_year'
        ]
        for field in fields:
            str_length = len(str(getattr(s.schedule, field)))
            field_length = s._meta.get_field(field).max_length
            assert str_length <= field_length

    def test_SolarSchedule_schedule(self):
<<<<<<< HEAD
        lat = 48.06
        lon = 12.86
        s = SolarSchedule(event='solar_noon', latitude=lat, longitude=lon)
        dt = datetime(day=25, month=7, year=2017, hour=12, minute=0)
=======
        s = SolarSchedule(event='solar_noon', latitude=48.06, longitude=12.86)
        dt = datetime(day=26, month=7, year=2050, hour=1, minute=0)
>>>>>>> 3b3b1429
        dt_lastrun = make_aware(dt)
        dt2 = datetime(day=25, month=7, year=2017, hour=13, minute=0)
        dt3 = datetime(day=26, month=7, year=2017, hour=12, minute=0)

        assert s.schedule is not None
<<<<<<< HEAD

        cal = ephem.Observer()
        cal.lat = str(lat)
        cal.lon = str(lon)
        cal.elev = 0
        cal.horizon = 0
        cal.pressure = 0

        s.nowfun = lambda: make_aware(dt2)
        isdue, nextcheck = s.schedule.is_due(dt_lastrun)
        assert isdue is False
        next_transit = cal.next_transit(ephem.Sun(), start=dt)
        assert nextcheck == (next_transit.datetime() - dt2).total_seconds()

        s.nowfun = lambda: make_aware(dt3)
        isdue, nextcheck = s.schedule.is_due(dt_lastrun)
        assert isdue
        next_transit = cal.next_transit(ephem.Sun(), start=dt3)
        assert nextcheck == (next_transit.datetime() - dt3).total_seconds()
=======
        isdue, nextcheck = s.schedule.is_due(dt_lastrun)
        assert isdue is False  # False means task isn't due, but keep checking.
        assert (nextcheck > 0) and (isdue is False) or \
            (nextcheck == s.max_interval) and (isdue is True)
>>>>>>> 3b3b1429

        s2 = SolarSchedule(event='solar_noon', latitude=48.06, longitude=12.86)
        dt2 = datetime(day=26, month=7, year=2000, hour=1, minute=0)
        dt2_lastrun = make_aware(dt2)

        assert s2.schedule is not None
        isdue2, nextcheck2 = s2.schedule.is_due(dt2_lastrun)
        assert isdue2 is True  # True means task is due and should run.
        assert (nextcheck2 > 0) and (isdue2 is True) or \
            (nextcheck2 == s2.max_interval) and (isdue2 is False)


@pytest.mark.django_db()
class test_model_PeriodicTasks(SchedulerCase):

    def test_track_changes(self):
        assert PeriodicTasks.last_change() is None
        m1 = self.create_model_interval(schedule(timedelta(seconds=10)))
        m1.save()
        x = PeriodicTasks.last_change()
        assert x
        m1.args = '(23, 24)'
        m1.save()
        y = PeriodicTasks.last_change()
        assert y
        assert y > x


@pytest.mark.django_db()
class test_modeladmin_PeriodicTaskAdmin(SchedulerCase):
    @pytest.mark.django_db()
    @pytest.fixture(autouse=True)
    def setup_scheduler(self, app):
        self.app = app
        self.site = AdminSite()
        self.request_factory = RequestFactory()

        entry_name, entry = self.create_conf_entry()
        self.app.conf.beat_schedule = {entry_name: entry}
        self.m1 = PeriodicTask(name=entry_name)
        self.m1.task = 'celery.backend_cleanup'
        self.m1.save()

        entry_name, entry = self.create_conf_entry()
        self.app.conf.beat_schedule = {entry_name: entry}
        self.m2 = PeriodicTask(name=entry_name)
        self.m2.task = 'celery.backend_cleanup'
        self.m2.save()

    def patch_request(self, request):
        """patch request to allow for django messages storage"""
        setattr(request, 'session', 'session')
        messages = FallbackStorage(request)
        setattr(request, '_messages', messages)
        return request

    def test_run_task(self):
        ma = PeriodicTaskAdmin(PeriodicTask, self.site)
        self.request = self.patch_request(self.request_factory.get('/'))
        ma.run_tasks(self.request, PeriodicTask.objects.filter(id=self.m1.id))
        assert len(self.request._messages._queued_messages) == 1
        queued_message = self.request._messages._queued_messages[0].message
        assert queued_message == '1 task was successfully run'

    def test_run_tasks(self):
        ma = PeriodicTaskAdmin(PeriodicTask, self.site)
        self.request = self.patch_request(self.request_factory.get('/'))
        ma.run_tasks(self.request, PeriodicTask.objects.all())
        assert len(self.request._messages._queued_messages) == 1
        queued_message = self.request._messages._queued_messages[0].message
        assert queued_message == '2 tasks were successfully run'<|MERGE_RESOLUTION|>--- conflicted
+++ resolved
@@ -504,46 +504,17 @@
             assert str_length <= field_length
 
     def test_SolarSchedule_schedule(self):
-<<<<<<< HEAD
-        lat = 48.06
-        lon = 12.86
-        s = SolarSchedule(event='solar_noon', latitude=lat, longitude=lon)
-        dt = datetime(day=25, month=7, year=2017, hour=12, minute=0)
-=======
         s = SolarSchedule(event='solar_noon', latitude=48.06, longitude=12.86)
         dt = datetime(day=26, month=7, year=2050, hour=1, minute=0)
->>>>>>> 3b3b1429
         dt_lastrun = make_aware(dt)
         dt2 = datetime(day=25, month=7, year=2017, hour=13, minute=0)
         dt3 = datetime(day=26, month=7, year=2017, hour=12, minute=0)
 
         assert s.schedule is not None
-<<<<<<< HEAD
-
-        cal = ephem.Observer()
-        cal.lat = str(lat)
-        cal.lon = str(lon)
-        cal.elev = 0
-        cal.horizon = 0
-        cal.pressure = 0
-
-        s.nowfun = lambda: make_aware(dt2)
-        isdue, nextcheck = s.schedule.is_due(dt_lastrun)
-        assert isdue is False
-        next_transit = cal.next_transit(ephem.Sun(), start=dt)
-        assert nextcheck == (next_transit.datetime() - dt2).total_seconds()
-
-        s.nowfun = lambda: make_aware(dt3)
-        isdue, nextcheck = s.schedule.is_due(dt_lastrun)
-        assert isdue
-        next_transit = cal.next_transit(ephem.Sun(), start=dt3)
-        assert nextcheck == (next_transit.datetime() - dt3).total_seconds()
-=======
         isdue, nextcheck = s.schedule.is_due(dt_lastrun)
         assert isdue is False  # False means task isn't due, but keep checking.
         assert (nextcheck > 0) and (isdue is False) or \
             (nextcheck == s.max_interval) and (isdue is True)
->>>>>>> 3b3b1429
 
         s2 = SolarSchedule(event='solar_noon', latitude=48.06, longitude=12.86)
         dt2 = datetime(day=26, month=7, year=2000, hour=1, minute=0)
