[gh-actions]
python =
    3.7: py37
    3.8: py38, apicheck, linkcheck
    3.9: py39, flake8, pydocstyle, cov
    pypy-3.9: pypy3

[gh-actions:env]
DJANGO =
    3.2: django32
    4.0: django40
    
[tox]
envlist =
<<<<<<< HEAD
    py37-django{22,32}
    py38-django{22,32,40}
    py39-django{22,32,40}
    py310-django{32,40}
    pypy3-django{22,32}
=======
    py37-django{32}
    py38-django{32,40}
    py39-django{32,40}
    pypy3-django{32}
>>>>>>> 10123d35
    flake8
    apicheck
    linkcheck
    pydocstyle
    cov

[testenv]
deps=
    -r{toxinidir}/requirements/default.txt
    -r{toxinidir}/requirements/test.txt
    -r{toxinidir}/requirements/test-ci.txt

    cov: -r{toxinidir}/requirements/test-django.txt

    django32: -r{toxinidir}/requirements/test-django32.txt
    django40: -r{toxinidir}/requirements/test-django40.txt

    linkcheck,apicheck: -r{toxinidir}/requirements/docs.txt
    flake8,pydocstyle: -r{toxinidir}/requirements/pkgutils.txt
sitepackages = False
recreate = False
commands =
    pip list
    pytest -xv


[testenv:apicheck]
basepython = python3.9
commands =
    sphinx-build -W -b apicheck -d {envtmpdir}/doctrees docs docs/_build/apicheck

[testenv:linkcheck]
basepython = python3.9
commands =
    sphinx-build -W -b linkcheck -d {envtmpdir}/doctrees docs docs/_build/linkcheck

[testenv:flake8]
basepython = python3.9
commands =
    python -m flake8 {toxinidir}/django_celery_beat {toxinidir}/t

[testenv:pydocstyle]
basepython = python3.9
commands =
    pydocstyle {toxinidir}/django_celery_beat

[testenv:cov]
basepython = python3.9
usedevelop = true
commands =
    pip install -U https://github.com/celery/celery/zipball/master#egg=celery
    pip install -U https://github.com/celery/kombu/zipball/master#egg=kombu
    pip install Django
    pytest -x --cov=django_celery_beat --cov-report=xml --no-cov-on-fail<|MERGE_RESOLUTION|>--- conflicted
+++ resolved
@@ -9,21 +9,14 @@
 DJANGO =
     3.2: django32
     4.0: django40
-    
+
 [tox]
 envlist =
-<<<<<<< HEAD
-    py37-django{22,32}
-    py38-django{22,32,40}
-    py39-django{22,32,40}
-    py310-django{32,40}
-    pypy3-django{22,32}
-=======
     py37-django{32}
     py38-django{32,40}
     py39-django{32,40}
+    py310-django{32,40}
     pypy3-django{32}
->>>>>>> 10123d35
     flake8
     apicheck
     linkcheck
