[gh-actions]
python =
    3.8: py38, apicheck, linkcheck
    3.9: py39, ruff, cov
    3.10: py310
    3.11: py311
    3.12: py312
    pypy-3.10: pypy3

[gh-actions:env]
DJANGO =
    3.2: django32
    4.1: django41
    4.2: django42
    5.0: django50

[tox]
envlist =
    py38-django{32,41,42}
    py39-django{32,41,42}
    py310-django{32,41,42,50}
    py311-django{41,42,50}
    py312-django{41,42,50}
<<<<<<< HEAD
    pypy3-django{32,41,42}
    ruff
=======
    pypy3-django{32,41,42,50}
    flake8
>>>>>>> 4d3d7401
    apicheck
    linkcheck
    cov

[testenv]
deps=
    -r{toxinidir}/requirements/default.txt
    -r{toxinidir}/requirements/test.txt
    -r{toxinidir}/requirements/test-ci.txt

    cov: -r{toxinidir}/requirements/test-django.txt

    django32: -r{toxinidir}/requirements/test-django32.txt
    django41: -r{toxinidir}/requirements/test-django41.txt
    django42: -r{toxinidir}/requirements/test-django42.txt
    django50: -r{toxinidir}/requirements/test-django50.txt

    linkcheck,apicheck: -r{toxinidir}/requirements/docs.txt
    ruff: -r{toxinidir}/requirements/pkgutils.txt
sitepackages = False
recreate = False
commands =
    pip list
    pytest -xv


[testenv:apicheck]
basepython = python3.8
commands =
    sphinx-build -W -b apicheck -d {envtmpdir}/doctrees docs docs/_build/apicheck

[testenv:linkcheck]
basepython = python3.8
commands =
    sphinx-build -W -b linkcheck -d {envtmpdir}/doctrees docs docs/_build/linkcheck

[testenv:ruff]
commands =
    ruff .

[testenv:cov]
basepython = python3.9
usedevelop = true
commands =
    pip install --upgrade https://github.com/celery/celery/zipball/main#egg=celery
    pip install --upgrade https://github.com/celery/kombu/zipball/main#egg=kombu
    pip install Django
    pytest -x --cov=django_celery_beat --cov-report=xml --no-cov-on-fail<|MERGE_RESOLUTION|>--- conflicted
+++ resolved
@@ -21,13 +21,8 @@
     py310-django{32,41,42,50}
     py311-django{41,42,50}
     py312-django{41,42,50}
-<<<<<<< HEAD
-    pypy3-django{32,41,42}
+    pypy3-django{32,41,42,50}
     ruff
-=======
-    pypy3-django{32,41,42,50}
-    flake8
->>>>>>> 4d3d7401
     apicheck
     linkcheck
     cov
