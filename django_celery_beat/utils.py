--- conflicted
+++ resolved
@@ -1,11 +1,8 @@
 """Utilities."""
 # -- XXX This module must not use translation as that causes
 # -- a recursive loader import!
-<<<<<<< HEAD
 import time
-=======
 from datetime import timezone as datetime_timezone
->>>>>>> ee3b500e
 
 from django.conf import settings
 from django.utils import timezone
