"""Periodic Task Admin interface."""
from __future__ import absolute_import, unicode_literals

from django import forms
from django.conf import settings
from django.contrib import admin, messages
from django.forms.widgets import Select
from django.template.defaultfilters import pluralize
from django.utils.translation import ugettext_lazy as _

from celery import current_app
from celery.utils import cached_property
from kombu.utils.json import loads

from .models import (
    PeriodicTask, PeriodicTasks,
    IntervalSchedule, CrontabSchedule,
    SolarSchedule
)
from .utils import is_database_scheduler

try:
    from django.utils.encoding import force_text
except ImportError:
    from django.utils.encoding import force_unicode as force_text  # noqa


class TaskSelectWidget(Select):
    """Widget that lets you choose between task names."""

    celery_app = current_app
    _choices = None

    def tasks_as_choices(self):
        _ = self._modules  # noqa
        tasks = list(sorted(name for name in self.celery_app.tasks
                            if not name.startswith('celery.')))
        return (('', ''), ) + tuple(zip(tasks, tasks))

    @property
    def choices(self):
        if self._choices is None:
            self._choices = self.tasks_as_choices()
        return self._choices

    @choices.setter
    def choices(self, _):
        # ChoiceField.__init__ sets ``self.choices = choices``
        # which would override ours.
        pass

    @cached_property
    def _modules(self):
        self.celery_app.loader.import_default_modules()


class TaskChoiceField(forms.ChoiceField):
    """Field that lets you choose between task names."""

    widget = TaskSelectWidget

    def valid_value(self, value):
        return True


class PeriodicTaskForm(forms.ModelForm):
    """Form that lets you create and modify periodic tasks."""

    regtask = TaskChoiceField(
        label=_('Task (registered)'),
        required=False,
    )
    task = forms.CharField(
        label=_('Task (custom)'),
        required=False,
        max_length=200,
    )

    class Meta:
        """Form metadata."""

        model = PeriodicTask
        exclude = ()

    def clean(self):
        data = super(PeriodicTaskForm, self).clean()
        regtask = data.get('regtask')
        if regtask:
            data['task'] = regtask
        if not data['task']:
            exc = forms.ValidationError(_('Need name of task'))
            self._errors['task'] = self.error_class(exc.messages)
            raise exc
        return data

    def _clean_json(self, field):
        value = self.cleaned_data[field]
        try:
            loads(value)
        except ValueError as exc:
            raise forms.ValidationError(
                _('Unable to parse JSON: %s') % exc,
            )
        return value

    def clean_args(self):
        return self._clean_json('args')

    def clean_kwargs(self):
        return self._clean_json('kwargs')


class PeriodicTaskAdmin(admin.ModelAdmin):
    """Admin-interface for periodic tasks."""

    form = PeriodicTaskForm
    model = PeriodicTask
    celery_app = current_app
<<<<<<< HEAD
    list_display = ('__str__', 'enabled')
    actions = ('enable_tasks', 'disable_tasks', 'run_tasks')
=======
    date_hierarchy = 'start_time'
    list_display = ('__str__', 'enabled', 'interval', 'start_time', 'one_off')
    list_filter = ['enabled', 'one_off', 'task', 'start_time']
    actions = ('enable_tasks', 'disable_tasks', 'toggle_tasks', 'run_tasks')
    search_fields = ('name',)
>>>>>>> 47c9513e
    fieldsets = (
        (None, {
            'fields': ('name', 'regtask', 'task', 'enabled'),
            'classes': ('extrapretty', 'wide'),
        }),
        ('Schedule', {
            'fields': ('interval', 'crontab', 'solar'),
            'classes': ('extrapretty', 'wide', ),
        }),
        ('Arguments', {
            'fields': ('args', 'kwargs'),
            'classes': ('extrapretty', 'wide', 'collapse', 'in'),
        }),
        ('Execution Options', {
            'fields': ('expires', 'queue', 'exchange', 'routing_key',
                       'priority', 'headers'),
            'classes': ('extrapretty', 'wide', 'collapse', 'in'),
        }),
    )

    def changelist_view(self, request, extra_context=None):
        extra_context = extra_context or {}
        scheduler = getattr(settings, 'CELERY_BEAT_SCHEDULER', None)
        extra_context['wrong_scheduler'] = not is_database_scheduler(scheduler)
        return super(PeriodicTaskAdmin, self).changelist_view(
            request, extra_context)

    def get_queryset(self, request):
        qs = super(PeriodicTaskAdmin, self).get_queryset(request)
        return qs.select_related('interval', 'crontab', 'solar')

    def enable_tasks(self, request, queryset):
        rows_updated = queryset.update(enabled=True)
        PeriodicTasks.update_changed()
        self.message_user(
            request,
            _('{0} task{1} {2} successfully enabled').format(
                rows_updated,
                pluralize(rows_updated),
                pluralize(rows_updated, _('was,were')),
            ),
        )
    enable_tasks.short_description = _('Enable selected tasks')

    def disable_tasks(self, request, queryset):
        rows_updated = queryset.update(enabled=False)
        PeriodicTasks.update_changed()
        self.message_user(
            request,
            _('{0} task{1} {2} successfully disabled').format(
                rows_updated,
                pluralize(rows_updated),
                pluralize(rows_updated, _('was,were')),
            ),
        )
    disable_tasks.short_description = _('Disable selected tasks')

    def run_tasks(self, request, queryset):
        self.celery_app.loader.import_default_modules()
        tasks = [(self.celery_app.tasks.get(task.task),
                  loads(task.args),
                  loads(task.kwargs),
                  task.queue)
                 for task in queryset]

<<<<<<< HEAD
        if any(t[0] is None for t in tasks):
            for i, t in enumerate(tasks):
                if t[0] is None:
                    break

            # variable "i" will be set because list "tasks" is not empty
            not_found_task_name = queryset[i].task

            self.message_user(
                request,
                _('task "{0}" not found'.format(not_found_task_name)),
                level=messages.ERROR,
            )
            return

        task_ids = [task.delay(*args, **kwargs)
                    for task, args, kwargs in tasks]
=======
        task_ids = [task.apply_async(args=args, kwargs=kwargs, queue=queue)
                    if queue and len(queue)
                    else task.apply_async(args=args, kwargs=kwargs)
                    for task, args, kwargs, queue in tasks]
>>>>>>> 47c9513e
        tasks_run = len(task_ids)
        self.message_user(
            request,
            _('{0} task{1} {2} successfully run').format(
                tasks_run,
                pluralize(tasks_run),
                pluralize(tasks_run, _('was,were')),
            ),
        )
    run_tasks.short_description = _('Run selected tasks')


admin.site.register(IntervalSchedule)
admin.site.register(CrontabSchedule)
admin.site.register(SolarSchedule)
admin.site.register(PeriodicTask, PeriodicTaskAdmin)<|MERGE_RESOLUTION|>--- conflicted
+++ resolved
@@ -116,16 +116,11 @@
     form = PeriodicTaskForm
     model = PeriodicTask
     celery_app = current_app
-<<<<<<< HEAD
-    list_display = ('__str__', 'enabled')
-    actions = ('enable_tasks', 'disable_tasks', 'run_tasks')
-=======
     date_hierarchy = 'start_time'
     list_display = ('__str__', 'enabled', 'interval', 'start_time', 'one_off')
     list_filter = ['enabled', 'one_off', 'task', 'start_time']
     actions = ('enable_tasks', 'disable_tasks', 'toggle_tasks', 'run_tasks')
     search_fields = ('name',)
->>>>>>> 47c9513e
     fieldsets = (
         (None, {
             'fields': ('name', 'regtask', 'task', 'enabled'),
@@ -191,7 +186,6 @@
                   task.queue)
                  for task in queryset]
 
-<<<<<<< HEAD
         if any(t[0] is None for t in tasks):
             for i, t in enumerate(tasks):
                 if t[0] is None:
@@ -206,15 +200,11 @@
                 level=messages.ERROR,
             )
             return
-
-        task_ids = [task.delay(*args, **kwargs)
-                    for task, args, kwargs in tasks]
-=======
+          
         task_ids = [task.apply_async(args=args, kwargs=kwargs, queue=queue)
                     if queue and len(queue)
                     else task.apply_async(args=args, kwargs=kwargs)
                     for task, args, kwargs, queue in tasks]
->>>>>>> 47c9513e
         tasks_run = len(task_ids)
         self.message_user(
             request,
