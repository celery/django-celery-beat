"""Periodic Task Admin interface."""
from celery import current_app
from celery.utils import cached_property
from django import forms
from django.conf import settings
from django.contrib import admin, messages
from django.db.models import Case, Value, When
from django.forms.widgets import Select
from django.template.defaultfilters import pluralize
from django.utils.translation import gettext_lazy as _
from kombu.utils.json import loads

from .models import (ClockedSchedule, CrontabSchedule, IntervalSchedule,
                     PeriodicTask, PeriodicTasks, SolarSchedule)
from .utils import is_database_scheduler


class TaskSelectWidget(Select):
    """Widget that lets you choose between task names."""

    celery_app = current_app
    _choices = None

    def tasks_as_choices(self):
        _ = self._modules
        tasks = list(sorted(name for name in self.celery_app.tasks
                            if not name.startswith('celery.')))
        return (('', ''), ) + tuple(zip(tasks, tasks))

    @property
    def choices(self):
        if self._choices is None:
            self._choices = self.tasks_as_choices()
        return self._choices

    @choices.setter
    def choices(self, _):
        # ChoiceField.__init__ sets ``self.choices = choices``
        # which would override ours.
        pass

    @cached_property
    def _modules(self):
        self.celery_app.loader.import_default_modules()


class TaskChoiceField(forms.ChoiceField):
    """Field that lets you choose between task names."""

    widget = TaskSelectWidget

    def valid_value(self, value):
        return True


class PeriodicTaskForm(forms.ModelForm):
    """Form that lets you create and modify periodic tasks."""

    regtask = TaskChoiceField(
        label=_('Task (registered)'),
        required=False,
    )
    task = forms.CharField(
        label=_('Task (custom)'),
        required=False,
        max_length=200,
    )

    class Meta:
        """Form metadata."""

        model = PeriodicTask
        exclude = ()

    def clean(self):
        data = super().clean()
        regtask = data.get('regtask')
        if regtask:
            data['task'] = regtask
        if not data['task']:
            exc = forms.ValidationError(_('Need name of task'))
            self._errors['task'] = self.error_class(exc.messages)
            raise exc

        if data.get('expire_seconds') is not None and data.get('expires'):
            raise forms.ValidationError(
                _('Only one can be set, in expires and expire_seconds')
            )
        return data

    def _clean_json(self, field):
        value = self.cleaned_data[field]
        try:
            loads(value)
        except ValueError as exc:
            raise forms.ValidationError(
                _('Unable to parse JSON: %s') % exc,
            )
        return value

    def clean_args(self):
        return self._clean_json('args')

    def clean_kwargs(self):
        return self._clean_json('kwargs')


class PeriodicTaskAdmin(admin.ModelAdmin):
    """Admin-interface for periodic tasks."""

    form = PeriodicTaskForm
    model = PeriodicTask
    celery_app = current_app
    date_hierarchy = 'start_time'
<<<<<<< HEAD
    list_display = ('name', 'schedule', 'enabled', 'interval', 'start_time',
=======
    list_display = ('name', 'enabled', 'scheduler', 'interval', 'start_time',
>>>>>>> 56807989
                    'last_run_at', 'one_off')
    list_filter = ['enabled', 'one_off', 'task', 'start_time', 'last_run_at']
    actions = ('enable_tasks', 'disable_tasks', 'toggle_tasks', 'run_tasks')
    search_fields = ('name',)
    fieldsets = (
        (None, {
            'fields': ('name', 'regtask', 'task', 'enabled', 'description',),
            'classes': ('extrapretty', 'wide'),
        }),
        (_('Schedule'), {
            'fields': ('interval', 'crontab', 'crontab_translation', 'solar',
                       'clocked', 'start_time', 'last_run_at', 'one_off'),
            'classes': ('extrapretty', 'wide'),
        }),
        (_('Arguments'), {
            'fields': ('args', 'kwargs'),
            'classes': ('extrapretty', 'wide', 'collapse', 'in'),
        }),
        (_('Execution Options'), {
            'fields': ('expires', 'expire_seconds', 'queue', 'exchange',
                       'routing_key', 'priority', 'headers'),
            'classes': ('extrapretty', 'wide', 'collapse', 'in'),
        }),
    )
    readonly_fields = (
        'last_run_at', 'crontab_translation',
    )

    def crontab_translation(self, obj):
        return obj.crontab.human_readable

    change_form_template = 'admin/djcelery/change_periodictask_form.html'

    def changeform_view(self, request, object_id=None, form_url='',
                        extra_context=None):
        extra_context = extra_context or {}
        crontabs = CrontabSchedule.objects.all()
        crontab_dict = {}
        for crontab in crontabs:
            crontab_dict[crontab.id] = crontab.human_readable
        extra_context['readable_crontabs'] = crontab_dict
        return super().changeform_view(request, object_id,
                                       extra_context=extra_context)

    def changelist_view(self, request, extra_context=None):
        extra_context = extra_context or {}
        scheduler = getattr(settings, 'CELERY_BEAT_SCHEDULER', None)
        extra_context['wrong_scheduler'] = not is_database_scheduler(scheduler)
        return super().changelist_view(
            request, extra_context)

    def get_queryset(self, request):
        qs = super().get_queryset(request)
        return qs.select_related('interval', 'crontab', 'solar', 'clocked')

    def _message_user_about_update(self, request, rows_updated, verb):
        """Send message about action to user.

        `verb` should shortly describe what have changed (e.g. 'enabled').

        """
        self.message_user(
            request,
            _('{0} task{1} {2} successfully {3}').format(
                rows_updated,
                pluralize(rows_updated),
                pluralize(rows_updated, _('was,were')),
                verb,
            ),
        )

    def enable_tasks(self, request, queryset):
        rows_updated = queryset.update(enabled=True)
        PeriodicTasks.update_changed()
        self._message_user_about_update(request, rows_updated, 'enabled')
    enable_tasks.short_description = _('Enable selected tasks')

    def disable_tasks(self, request, queryset):
        rows_updated = queryset.update(enabled=False, last_run_at=None)
        PeriodicTasks.update_changed()
        self._message_user_about_update(request, rows_updated, 'disabled')
    disable_tasks.short_description = _('Disable selected tasks')

    def _toggle_tasks_activity(self, queryset):
        return queryset.update(enabled=Case(
            When(enabled=True, then=Value(False)),
            default=Value(True),
        ))

    def toggle_tasks(self, request, queryset):
        rows_updated = self._toggle_tasks_activity(queryset)
        PeriodicTasks.update_changed()
        self._message_user_about_update(request, rows_updated, 'toggled')
    toggle_tasks.short_description = _('Toggle activity of selected tasks')

    def run_tasks(self, request, queryset):
        self.celery_app.loader.import_default_modules()
        tasks = [(self.celery_app.tasks.get(task.task),
                  loads(task.args),
                  loads(task.kwargs),
                  task.queue,
                  task.name)
                 for task in queryset]

        if any(t[0] is None for t in tasks):
            for i, t in enumerate(tasks):
                if t[0] is None:
                    break

            # variable "i" will be set because list "tasks" is not empty
            not_found_task_name = queryset[i].task

            self.message_user(
                request,
                _(f'task "{not_found_task_name}" not found'),
                level=messages.ERROR,
            )
            return

        task_ids = [
            task.apply_async(args=args, kwargs=kwargs, queue=queue,
                             periodic_task_name=periodic_task_name)
            if queue and len(queue)
            else task.apply_async(args=args, kwargs=kwargs,
                                  periodic_task_name=periodic_task_name)
            for task, args, kwargs, queue, periodic_task_name in tasks
        ]
        tasks_run = len(task_ids)
        self.message_user(
            request,
            _('{0} task{1} {2} successfully run').format(
                tasks_run,
                pluralize(tasks_run),
                pluralize(tasks_run, _('was,were')),
            ),
        )
    run_tasks.short_description = _('Run selected tasks')


class ClockedScheduleAdmin(admin.ModelAdmin):
    """Admin-interface for clocked schedules."""

    fields = (
        'clocked_time',
    )
    list_display = (
        'clocked_time',
    )


class CrontabScheduleAdmin(admin.ModelAdmin):
    list_display = ('__str__', 'human_readable')


admin.site.register(IntervalSchedule)
admin.site.register(CrontabSchedule, CrontabScheduleAdmin)
admin.site.register(SolarSchedule)
admin.site.register(ClockedSchedule, ClockedScheduleAdmin)
admin.site.register(PeriodicTask, PeriodicTaskAdmin)<|MERGE_RESOLUTION|>--- conflicted
+++ resolved
@@ -112,11 +112,7 @@
     model = PeriodicTask
     celery_app = current_app
     date_hierarchy = 'start_time'
-<<<<<<< HEAD
-    list_display = ('name', 'schedule', 'enabled', 'interval', 'start_time',
-=======
     list_display = ('name', 'enabled', 'scheduler', 'interval', 'start_time',
->>>>>>> 56807989
                     'last_run_at', 'one_off')
     list_filter = ['enabled', 'one_off', 'task', 'start_time', 'last_run_at']
     actions = ('enable_tasks', 'disable_tasks', 'toggle_tasks', 'run_tasks')
