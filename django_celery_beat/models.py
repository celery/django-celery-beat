--- conflicted
+++ resolved
@@ -67,12 +67,8 @@
         return schedules.solar(self.event,
                                self.latitude,
                                self.longitude,
-<<<<<<< HEAD
                                nowfun=self.nowfun or
                                (lambda: make_aware(now())))
-=======
-                               nowfun=lambda: make_aware(now()))
->>>>>>> 3b3b1429
 
     @classmethod
     def from_schedule(cls, schedule):
