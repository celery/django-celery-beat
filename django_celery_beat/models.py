"""Database models."""
from __future__ import absolute_import, unicode_literals

from datetime import timedelta

import timezone_field
from celery import schedules
from celery.five import python_2_unicode_compatible
from django.conf import settings
from django.core.exceptions import MultipleObjectsReturned, ValidationError
from django.core.validators import MaxValueValidator
from django.db import models
from django.db.models import signals
from django.utils.translation import ugettext_lazy as _

from . import managers, validators
from .tzcrontab import TzAwareCrontab
from .utils import make_aware, now


DAYS = 'days'
HOURS = 'hours'
MINUTES = 'minutes'
SECONDS = 'seconds'
MICROSECONDS = 'microseconds'

PERIOD_CHOICES = (
    (DAYS, _('Days')),
    (HOURS, _('Hours')),
    (MINUTES, _('Minutes')),
    (SECONDS, _('Seconds')),
    (MICROSECONDS, _('Microseconds')),
)

SOLAR_SCHEDULES = [(x, _(x)) for x in sorted(schedules.solar._all_events)]


def cronexp(field):
    """Representation of cron expression."""
    return field and str(field).replace(' ', '') or '*'


@python_2_unicode_compatible
class SolarSchedule(models.Model):
    """Schedule following astronomical patterns."""

    event = models.CharField(
        _('event'), max_length=24, choices=SOLAR_SCHEDULES
    )
    latitude = models.DecimalField(
        _('latitude'), max_digits=9, decimal_places=6
    )
    longitude = models.DecimalField(
        _('longitude'), max_digits=9, decimal_places=6
    )

    class Meta:
        """Table information."""

        verbose_name = _('solar event')
        verbose_name_plural = _('solar events')
        ordering = ('event', 'latitude', 'longitude')
        unique_together = ('event', 'latitude', 'longitude')

    @property
    def schedule(self):
        return schedules.solar(self.event,
                               self.latitude,
                               self.longitude,
                               nowfun=lambda: make_aware(now()))

    @classmethod
    def from_schedule(cls, schedule):
        spec = {'event': schedule.event,
                'latitude': schedule.lat,
                'longitude': schedule.lon}
        try:
            return cls.objects.get(**spec)
        except cls.DoesNotExist:
            return cls(**spec)
        except MultipleObjectsReturned:
            cls.objects.filter(**spec).delete()
            return cls(**spec)

    def __str__(self):
        return '{0} ({1}, {2})'.format(
            self.get_event_display(),
            self.latitude,
            self.longitude
        )


@python_2_unicode_compatible
class IntervalSchedule(models.Model):
    """Schedule executing every n seconds."""

    DAYS = DAYS
    HOURS = HOURS
    MINUTES = MINUTES
    SECONDS = SECONDS
    MICROSECONDS = MICROSECONDS

    PERIOD_CHOICES = PERIOD_CHOICES

    every = models.IntegerField(_('every'), null=False)
    period = models.CharField(
        _('period'), max_length=24, choices=PERIOD_CHOICES,
    )

    class Meta:
        """Table information."""

        verbose_name = _('interval')
        verbose_name_plural = _('intervals')
        ordering = ['period', 'every']

    @property
    def schedule(self):
        return schedules.schedule(
            timedelta(**{self.period: self.every}),
            nowfun=lambda: make_aware(now())
        )

    @classmethod
    def from_schedule(cls, schedule, period=SECONDS):
        every = max(schedule.run_every.total_seconds(), 0)
        try:
            return cls.objects.get(every=every, period=period)
        except cls.DoesNotExist:
            return cls(every=every, period=period)
        except MultipleObjectsReturned:
            cls.objects.filter(every=every, period=period).delete()
            return cls(every=every, period=period)

    def __str__(self):
        if self.every == 1:
            return _('every {0.period_singular}').format(self)
        return _('every {0.every} {0.period}').format(self)

    @property
    def period_singular(self):
        return self.period[:-1]


@python_2_unicode_compatible
class CrontabSchedule(models.Model):
    """Timezone Aware Crontab-like schedule."""

    #
    # The worst case scenario for day of month is a list of all 31 day numbers
    # '[1, 2, ..., 31]' which has a length of 115. Likewise, minute can be
    # 0..59 and hour can be 0..23. Ensure we can accomodate these by allowing
    # 4 chars for each value (what we save on 0-9 accomodates the []).
    # We leave the other fields at their historical length.
    #
    minute = models.CharField(
        _('minute'), max_length=60 * 4, default='*',
        validators=[validators.minute_validator],
    )
    hour = models.CharField(
        _('hour'), max_length=24 * 4, default='*',
        validators=[validators.hour_validator],
    )
    day_of_week = models.CharField(
        _('day of week'), max_length=64, default='*',
        validators=[validators.day_of_week_validator],
    )
    day_of_month = models.CharField(
        _('day of month'), max_length=31 * 4, default='*',
        validators=[validators.day_of_month_validator],
    )
    month_of_year = models.CharField(
        _('month of year'), max_length=64, default='*',
        validators=[validators.month_of_year_validator],
    )

    timezone = timezone_field.TimeZoneField(default='UTC')

    class Meta:
        """Table information."""

        verbose_name = _('crontab')
        verbose_name_plural = _('crontabs')
        ordering = ['month_of_year', 'day_of_month',
                    'day_of_week', 'hour', 'minute', 'timezone']

    def __str__(self):
        return '{0} {1} {2} {3} {4} (m/h/d/dM/MY) {5}'.format(
            cronexp(self.minute), cronexp(self.hour),
            cronexp(self.day_of_week), cronexp(self.day_of_month),
            cronexp(self.month_of_year), str(self.timezone)
        )

    @property
    def schedule(self):
        crontab = schedules.crontab(
            minute=self.minute,
            hour=self.hour,
            day_of_week=self.day_of_week,
            day_of_month=self.day_of_month,
            month_of_year=self.month_of_year,
        )
        if getattr(settings, 'DJANGO_CELERY_BEAT_TZ_AWARE', True):
            crontab = TzAwareCrontab(
                minute=self.minute,
                hour=self.hour,
                day_of_week=self.day_of_week,
                day_of_month=self.day_of_month,
                month_of_year=self.month_of_year,
                tz=self.timezone
            )
        return crontab

    @classmethod
    def from_schedule(cls, schedule):
        spec = {'minute': schedule._orig_minute,
                'hour': schedule._orig_hour,
                'day_of_week': schedule._orig_day_of_week,
                'day_of_month': schedule._orig_day_of_month,
                'month_of_year': schedule._orig_month_of_year,
                'timezone': schedule.tz
                }
        try:
            return cls.objects.get(**spec)
        except cls.DoesNotExist:
            return cls(**spec)
        except MultipleObjectsReturned:
            cls.objects.filter(**spec).delete()
            return cls(**spec)


class PeriodicTasks(models.Model):
    """Helper table for tracking updates to periodic tasks."""

    ident = models.SmallIntegerField(default=1, primary_key=True, unique=True)
    last_update = models.DateTimeField(null=False)

    objects = managers.ExtendedManager()

    @classmethod
    def changed(cls, instance, **kwargs):
        if not instance.no_changes:
            cls.update_changed()

    @classmethod
    def update_changed(cls, **kwargs):
        cls.objects.update_or_create(ident=1, defaults={'last_update': now()})

    @classmethod
    def last_change(cls):
        try:
            return cls.objects.get(ident=1).last_update
        except cls.DoesNotExist:
            pass


@python_2_unicode_compatible
class PeriodicTask(models.Model):
    """Model representing a periodic task."""

    name = models.CharField(
        _('name'), max_length=200, unique=True,
        help_text=_('Useful description'),
    )
    task = models.CharField(_('task name'), max_length=200)
    interval = models.ForeignKey(
        IntervalSchedule, on_delete=models.CASCADE,
        null=True, blank=True, verbose_name=_('interval'),
    )
    crontab = models.ForeignKey(
        CrontabSchedule, on_delete=models.CASCADE, null=True, blank=True,
        verbose_name=_('crontab'), help_text=_('Use one of interval/crontab'),
    )
    solar = models.ForeignKey(
        SolarSchedule, on_delete=models.CASCADE, null=True, blank=True,
        verbose_name=_('solar'), help_text=_('Use a solar schedule')
    )
    args = models.TextField(
        _('Arguments'), blank=True, default='[]',
        help_text=_('JSON encoded positional arguments'),
    )
    kwargs = models.TextField(
        _('Keyword arguments'), blank=True, default='{}',
        help_text=_('JSON encoded keyword arguments'),
    )
    queue = models.CharField(
        _('queue'), max_length=200, blank=True, null=True, default=None,
        help_text=_('Queue defined in CELERY_TASK_QUEUES'),
    )
    exchange = models.CharField(
        _('exchange'), max_length=200, blank=True, null=True, default=None,
    )
    routing_key = models.CharField(
        _('routing key'), max_length=200, blank=True, null=True, default=None,
    )
<<<<<<< HEAD
    headers = models.TextField(
        _('Message headers'), blank=True, null=True, default='{}',
        help_text=_('JSON encoded message headers'),
=======
    priority = models.PositiveIntegerField(
        _('priority'), default=None, validators=[MaxValueValidator(255)],
        blank=True, null=True
>>>>>>> 75491bf3
    )
    expires = models.DateTimeField(
        _('expires'), blank=True, null=True,
    )
    one_off = models.BooleanField(
        _('one-off task'), default=False,
    )
    start_time = models.DateTimeField(
        _('start_time'), blank=True, null=True,
    )
    enabled = models.BooleanField(
        _('enabled'), default=True,
    )
    last_run_at = models.DateTimeField(
        auto_now=False, auto_now_add=False,
        editable=False, blank=True, null=True,
    )
    total_run_count = models.PositiveIntegerField(
        default=0, editable=False,
    )
    date_changed = models.DateTimeField(auto_now=True)
    description = models.TextField(_('description'), blank=True)

    objects = managers.PeriodicTaskManager()
    no_changes = False

    class Meta:
        """Table information."""

        verbose_name = _('periodic task')
        verbose_name_plural = _('periodic tasks')

    def validate_unique(self, *args, **kwargs):
        super(PeriodicTask, self).validate_unique(*args, **kwargs)

        schedule_types = ['interval', 'crontab', 'solar']
        selected_schedule_types = [s for s in schedule_types
                                   if getattr(self, s)]

        if len(selected_schedule_types) == 0:
            raise ValidationError({
                'interval': [
                    'One of interval, crontab, or solar must be set.'
                ]
            })

        err_msg = 'Only one of interval, crontab, or solar must be set'
        if len(selected_schedule_types) > 1:
            error_info = {}
            for selected_schedule_type in selected_schedule_types:
                error_info[selected_schedule_type] = [err_msg]
            raise ValidationError(error_info)

    def save(self, *args, **kwargs):
        self.exchange = self.exchange or None
        self.routing_key = self.routing_key or None
        self.queue = self.queue or None
        self.headers = self.headers or None
        if not self.enabled:
            self.last_run_at = None
        super(PeriodicTask, self).save(*args, **kwargs)

    def __str__(self):
        fmt = '{0.name}: {{no schedule}}'
        if self.interval:
            fmt = '{0.name}: {0.interval}'
        if self.crontab:
            fmt = '{0.name}: {0.crontab}'
        if self.solar:
            fmt = '{0.name}: {0.solar}'
        return fmt.format(self)

    @property
    def schedule(self):
        if self.interval:
            return self.interval.schedule
        if self.crontab:
            return self.crontab.schedule
        if self.solar:
            return self.solar.schedule


signals.pre_delete.connect(PeriodicTasks.changed, sender=PeriodicTask)
signals.pre_save.connect(PeriodicTasks.changed, sender=PeriodicTask)
signals.pre_delete.connect(
    PeriodicTasks.update_changed, sender=IntervalSchedule)
signals.post_save.connect(
    PeriodicTasks.update_changed, sender=IntervalSchedule)
signals.post_delete.connect(
    PeriodicTasks.update_changed, sender=CrontabSchedule)
signals.post_save.connect(
    PeriodicTasks.update_changed, sender=CrontabSchedule)
signals.post_delete.connect(
    PeriodicTasks.update_changed, sender=SolarSchedule)
signals.post_save.connect(
    PeriodicTasks.update_changed, sender=SolarSchedule)<|MERGE_RESOLUTION|>--- conflicted
+++ resolved
@@ -293,15 +293,13 @@
     routing_key = models.CharField(
         _('routing key'), max_length=200, blank=True, null=True, default=None,
     )
-<<<<<<< HEAD
     headers = models.TextField(
-        _('Message headers'), blank=True, null=True, default='{}',
+        _('Message headers'), blank=True, default='{}',
         help_text=_('JSON encoded message headers'),
-=======
+    )
     priority = models.PositiveIntegerField(
         _('priority'), default=None, validators=[MaxValueValidator(255)],
         blank=True, null=True
->>>>>>> 75491bf3
     )
     expires = models.DateTimeField(
         _('expires'), blank=True, null=True,
