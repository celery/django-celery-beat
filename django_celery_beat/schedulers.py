--- conflicted
+++ resolved
@@ -193,10 +193,7 @@
     _schedule = None
     _last_timestamp = None
     _initial_read = True
-<<<<<<< HEAD
-=======
     _heap_invalidated = False
->>>>>>> b8efa88f
 
     def __init__(self, *args, **kwargs):
         """Initialize the database scheduler."""
@@ -318,10 +315,7 @@
             # the schedule changed, invalidate the heap in Scheduler.tick
             if not initial:
                 self._heap = []
-<<<<<<< HEAD
-=======
                 self._heap_invalidated = True
->>>>>>> b8efa88f
             if logger.isEnabledFor(logging.DEBUG):
                 debug('Current schedule:\n%s', '\n'.join(
                     repr(entry) for entry in values(self._schedule)),
