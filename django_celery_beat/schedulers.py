--- conflicted
+++ resolved
@@ -8,10 +8,8 @@
 from celery import current_app
 from celery import schedules
 from celery.beat import Scheduler, ScheduleEntry
-<<<<<<< HEAD
 from kombu.utils.encoding import safe_str, safe_repr
-=======
->>>>>>> 457c84fd
+
 from celery.utils.log import get_logger
 from celery.utils.time import maybe_make_aware
 from kombu.utils.encoding import safe_str, safe_repr
