"""Beat Scheduler Implementation."""
from __future__ import absolute_import, unicode_literals

import datetime
import logging
import math
import sys

from celery import current_app
from celery import schedules
<<<<<<< HEAD
# noinspection PyProtectedMember
from celery.beat import Scheduler, ScheduleEntry, SchedulingError, BeatLazyFunc
# noinspection PyUnresolvedReferences
from celery.five import (
    items, monotonic, python_2_unicode_compatible,
    reraise, values
)
from celery.utils.encoding import safe_str, safe_repr
=======
from celery.beat import Scheduler, ScheduleEntry

>>>>>>> 5ae3d6fe
from celery.utils.log import get_logger
from celery.utils.time import maybe_make_aware
from kombu.utils.encoding import safe_str, safe_repr
from kombu.utils.json import dumps, loads

from django.conf import settings
# noinspection PyProtectedMember
from django.db import transaction, close_old_connections
from django.db.utils import DatabaseError, InterfaceError
from django.core.exceptions import ObjectDoesNotExist
# noinspection PyUnresolvedReferences
from multiprocessing.util import Finalize

from .models import (
    PeriodicTask, PeriodicTasks,
    CrontabSchedule, IntervalSchedule,
    SolarSchedule, ClockedSchedule
)
from .clockedschedule import clocked
from .utils import NEVER_CHECK_TIMEOUT

# This scheduler must wake up more frequently than the
# regular of 5 minutes because it needs to take external
# changes to the schedule into account.
DEFAULT_MAX_INTERVAL = 5  # seconds

ADD_ENTRY_ERROR = """\
Cannot add entry %r to database schedule: %r. Contents: %r
"""

logger = get_logger(__name__)
debug, info, warning = logger.debug, logger.info, logger.warning


class ModelEntry(ScheduleEntry):
    """Scheduler entry taken from database row."""

    model_schedules = (
        (schedules.crontab, CrontabSchedule, 'crontab'),
        (schedules.schedule, IntervalSchedule, 'interval'),
        (schedules.solar, SolarSchedule, 'solar'),
        (clocked, ClockedSchedule, 'clocked')
    )
    save_fields = ['last_run_at', 'total_run_count', 'no_changes']

    def __init__(self, model, app=None):
        """Initialize the model entry."""
        self.app = app or current_app._get_current_object()
        self.name = model.name
        self.task = model.task
        self.task_signature = model.get_verified_task_signature()

        try:
            self.schedule = model.schedule
        except model.DoesNotExist:
            logger.error(
                'Disabling schedule %s that was removed from database',
                self.name,
            )
            self._disable(model)
        try:
            self.args = loads(model.args or '[]')
            self.kwargs = loads(model.kwargs or '{}')
        except ValueError as exc:
            logger.exception(
                'Removing schedule %s for argument deseralization error: %r',
                self.name, exc,
            )
            self._disable(model)

        self.options = {
            'link': model.get_verified_callback_signature()
        }

        for option in ['queue', 'exchange', 'routing_key', 'priority']:
            value = getattr(model, option)
            if value is None:
                continue
            self.options[option] = value

        if getattr(model, 'expires_', None):
            self.options['expires'] = getattr(model, 'expires_')

        self.options['headers'] = loads(model.headers or '{}')

        self.total_run_count = model.total_run_count
        self.model = model

        if not model.last_run_at:
            model.last_run_at = self._default_now()

        self.last_run_at = model.last_run_at

    def _disable(self, model):
        model.no_changes = True
        model.enabled = False
        model.save()

    def is_due(self):
        if not self.model.enabled:
            # 5 second delay for re-enable.
            return schedules.schedstate(False, 5.0)

        # START DATE: only run after the `start_time`, if one exists.
        if self.model.start_time is not None:
            now = self._default_now()
            if getattr(settings, 'DJANGO_CELERY_BEAT_TZ_AWARE', True):
                now = maybe_make_aware(self._default_now())

            if now < self.model.start_time:
                # The datetime is before the start date - don't run.
                # send a delay to retry on start_time
                delay = math.ceil(
                    (self.model.start_time - now).total_seconds()
                )
                return schedules.schedstate(False, delay)

        # ONE OFF TASK: Disable one off tasks after they've ran once
        if self.model.one_off and self.model.enabled \
                and self.model.total_run_count > 0:
            self.model.enabled = False
            self.model.total_run_count = 0  # Reset
            self.model.no_changes = False  # Mark the model entry as changed
            self.model.save()
            # Don't recheck
            return schedules.schedstate(False, NEVER_CHECK_TIMEOUT)

        # CAUTION: make_aware assumes settings.TIME_ZONE for naive datetimes,
        # while maybe_make_aware assumes utc for naive datetimes
        tz = self.app.timezone
        last_run_at_in_tz = maybe_make_aware(self.last_run_at).astimezone(tz)
        return self.schedule.is_due(last_run_at_in_tz)

    def _default_now(self):
        # The PyTZ datetime must be localised for the Django-Celery-Beat
        # scheduler to work. Keep in mind that timezone arithmatic
        # with a localized timezone may be inaccurate.
        if getattr(settings, 'DJANGO_CELERY_BEAT_TZ_AWARE', True):
            now = self.app.now()
            now = now.tzinfo.localize(now.replace(tzinfo=None))
        else:
            # this ends up getting passed to maybe_make_aware, which expects
            # all naive datetime objects to be in utc time.
            now = datetime.datetime.utcnow()
        return now

    def __next__(self):
        self.model.last_run_at = self._default_now()
        self.model.total_run_count += 1
        self.model.no_changes = True
        return self.__class__(self.model)
    next = __next__  # for 2to3

    def save(self):
        # Object may not be synchronized, so only
        # change the fields we care about.
        obj = type(self.model)._default_manager.get(pk=self.model.pk)
        for field in self.save_fields:
            setattr(obj, field, getattr(self.model, field))

        obj.save()

    @classmethod
    def to_model_schedule(cls, schedule):
        for schedule_type, model_type, model_field in cls.model_schedules:
            schedule = schedules.maybe_schedule(schedule)
            if isinstance(schedule, schedule_type):
                model_schedule = model_type.from_schedule(schedule)
                model_schedule.save()
                return model_schedule, model_field
        raise ValueError(
            'Cannot convert schedule type {0!r} to model'.format(schedule))

    @classmethod
    def from_entry(cls, name, app=None, **entry):
        return cls(PeriodicTask._default_manager.update_or_create(
            name=name, defaults=cls._unpack_fields(**entry),
        ), app=app)

    @classmethod
    def _unpack_fields(cls, schedule,
                       args=None, kwargs=None, relative=None, options=None,
                       **entry):
        model_schedule, model_field = cls.to_model_schedule(schedule)
        entry.update(
            {model_field: model_schedule},
            args=dumps(args or []),
            kwargs=dumps(kwargs or {}),
            **cls._unpack_options(**options or {})
        )
        return entry

    @classmethod
    def _unpack_options(cls, queue=None, exchange=None, routing_key=None,
                        priority=None, headers=None, expire_seconds=None,
                        **kwargs):
        return {
            'queue': queue,
            'exchange': exchange,
            'routing_key': routing_key,
            'priority': priority,
            'headers': dumps(headers or {}),
            'expire_seconds': expire_seconds,
        }

    def __repr__(self):
        return '<ModelEntry: {0} {1}(*{2}, **{3}) {4}>'.format(
            safe_str(self.name), self.task, safe_repr(self.args),
            safe_repr(self.kwargs), self.schedule,
        )


class DatabaseScheduler(Scheduler):
    """Database-backed Beat Scheduler."""

    Entry = ModelEntry
    Model = PeriodicTask
    Changes = PeriodicTasks

    _schedule = None
    _last_timestamp = None
    _initial_read = True
    _heap_invalidated = False

    def __init__(self, *args, **kwargs):
        """Initialize the database scheduler."""
        self._dirty = set()
        Scheduler.__init__(self, *args, **kwargs)
        self._finalize = Finalize(self, self.sync, exitpriority=5)
        self.max_interval = (
            kwargs.get('max_interval')
            or self.app.conf.beat_max_loop_interval
            or DEFAULT_MAX_INTERVAL)

    def setup_schedule(self):
        self.install_default_entries(self.schedule)
        self.update_from_dict(self.app.conf.beat_schedule)

    def all_as_schedule(self):
        debug('DatabaseScheduler: Fetching database schedule')
        s = {}
        for model in self.Model.objects.enabled():
            try:
                s[model.name] = self.Entry(model, app=self.app)
            except ValueError:
                pass
        return s

    def schedule_changed(self):
        try:
            close_old_connections()

            # If MySQL is running with transaction isolation level
            # REPEATABLE-READ (default), then we won't see changes done by
            # other transactions until the current transaction is
            # committed (Issue #41).
            try:
                transaction.commit()
            except transaction.TransactionManagementError:
                pass  # not in transaction management.

            last, ts = self._last_timestamp, self.Changes.last_change()
        except DatabaseError as exc:
            logger.exception('Database gave error: %r', exc)
            return False
        except InterfaceError:
            warning(
                'DatabaseScheduler: InterfaceError in schedule_changed(), '
                'waiting to retry in next call...'
            )
            return False

        try:
            if ts and ts > (last if last else ts):
                return True
        finally:
            self._last_timestamp = ts
        return False

    def reserve(self, entry):
        new_entry = next(entry)
        # Need to store entry by name, because the entry may change
        # in the mean time.
        self._dirty.add(new_entry.name)
        return new_entry

    def sync(self):
        if logger.isEnabledFor(logging.DEBUG):
            debug('Writing entries...')
        _tried = set()
        _failed = set()
        try:
            close_old_connections()

            while self._dirty:
                name = self._dirty.pop()
                try:
                    self.schedule[name].save()
                    _tried.add(name)
                except (KeyError, ObjectDoesNotExist):
                    _failed.add(name)
        except DatabaseError as exc:
            logger.exception('Database error while sync: %r', exc)
        except InterfaceError:
            warning(
                'DatabaseScheduler: InterfaceError in sync(), '
                'waiting to retry in next call...'
            )
        finally:
            # retry later, only for the failed ones
            self._dirty |= _failed

    def update_from_dict(self, mapping):
        s = {}
        for name, entry_fields in mapping.items():
            try:
                entry = self.Entry.from_entry(name,
                                              app=self.app,
                                              **entry_fields)
                if entry.model.enabled:
                    s[name] = entry

            except Exception as exc:
                logger.exception(ADD_ENTRY_ERROR, name, exc, entry_fields)
        self.schedule.update(s)

    def install_default_entries(self, data):
        entries = {}
        if self.app.conf.result_expires:
            entries.setdefault(
                'celery.backend_cleanup', {
                    'task': 'celery.backend_cleanup',
                    'schedule': schedules.crontab('0', '4', '*'),
                    'options': {'expire_seconds': 12 * 3600},
                },
            )
        self.update_from_dict(entries)

    def schedules_equal(self, *args, **kwargs):
        if self._heap_invalidated:
            self._heap_invalidated = False
            return False
        return super(DatabaseScheduler, self).schedules_equal(*args, **kwargs)

    @property
    def schedule(self):
        initial = update = False
        if self._initial_read:
            debug('DatabaseScheduler: initial read')
            initial = update = True
            self._initial_read = False
        elif self.schedule_changed():
            info('DatabaseScheduler: Schedule changed.')
            update = True

        if update:
            self.sync()
            self._schedule = self.all_as_schedule()
            # the schedule changed, invalidate the heap in Scheduler.tick
            if not initial:
                self._heap = []
                self._heap_invalidated = True
            if logger.isEnabledFor(logging.DEBUG):
                debug('Current schedule:\n%s', '\n'.join(
                    repr(entry) for entry in self._schedule.values()),
                )
        return self._schedule

    def apply_async(self, entry, producer=None, advance=True, **kwargs):
        # Update time-stamps and run counts before we actually execute,
        # so we have that done if an exception is raised (doesn't schedule
        # forever.)
        entry = self.reserve(entry) if advance else entry
        task = entry.task_signature if entry.task_signature is not None else self.app.tasks.get(entry.task)

        try:
            entry_args = [v() if isinstance(v, BeatLazyFunc) else v for v in (entry.args or [])]
            entry_kwargs = {k: v() if isinstance(v, BeatLazyFunc) else v for k, v in entry.kwargs.items()}
            if task:
                return task.apply_async(entry_args, entry_kwargs,
                                        producer=producer,
                                        **entry.options)
            else:
                return self.send_task(entry.task, entry_args, entry_kwargs,
                                      producer=producer,
                                      **entry.options)
        except Exception as exc:  # pylint: disable=broad-except
            reraise(SchedulingError, SchedulingError(
                "Couldn't apply scheduled task {0.name}: {exc}".format(
                    entry, exc=exc)), sys.exc_info()[2])
        finally:
            self._tasks_since_sync += 1
            if self.should_sync():
                self._do_sync()<|MERGE_RESOLUTION|>--- conflicted
+++ resolved
@@ -8,7 +8,6 @@
 
 from celery import current_app
 from celery import schedules
-<<<<<<< HEAD
 # noinspection PyProtectedMember
 from celery.beat import Scheduler, ScheduleEntry, SchedulingError, BeatLazyFunc
 # noinspection PyUnresolvedReferences
@@ -17,10 +16,6 @@
     reraise, values
 )
 from celery.utils.encoding import safe_str, safe_repr
-=======
-from celery.beat import Scheduler, ScheduleEntry
-
->>>>>>> 5ae3d6fe
 from celery.utils.log import get_logger
 from celery.utils.time import maybe_make_aware
 from kombu.utils.encoding import safe_str, safe_repr
