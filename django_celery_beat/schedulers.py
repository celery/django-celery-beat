"""Beat Scheduler Implementation."""
from __future__ import absolute_import, unicode_literals

import logging

from multiprocessing.util import Finalize

from celery import current_app
from celery import schedules
from celery.beat import Scheduler, ScheduleEntry
from celery.five import values, items
from celery.utils.encoding import safe_str, safe_repr
from celery.utils.log import get_logger
from kombu.utils.json import dumps, loads

<<<<<<< HEAD
from django.db import transaction
from django.db.utils import DatabaseError, InterfaceError
=======
from django.db import transaction, close_old_connections
from django.db.utils import DatabaseError
>>>>>>> 9001f0f2
from django.core.exceptions import ObjectDoesNotExist

from .models import (
    PeriodicTask, PeriodicTasks,
    CrontabSchedule, IntervalSchedule,
    SolarSchedule,
)
from .utils import make_aware

try:
    from celery.utils.time import is_naive
except ImportError:  # pragma: no cover
    from celery.utils.timeutils import is_naive  # noqa

# This scheduler must wake up more frequently than the
# regular of 5 minutes because it needs to take external
# changes to the schedule into account.
DEFAULT_MAX_INTERVAL = 5  # seconds

ADD_ENTRY_ERROR = """\
Cannot add entry %r to database schedule: %r. Contents: %r
"""

logger = get_logger(__name__)
debug, info = logger.debug, logger.info


class ModelEntry(ScheduleEntry):
    """Scheduler entry taken from database row."""

    model_schedules = (
        (schedules.crontab, CrontabSchedule, 'crontab'),
        (schedules.schedule, IntervalSchedule, 'interval'),
        (schedules.solar, SolarSchedule, 'solar'),
    )
    save_fields = ['last_run_at', 'total_run_count', 'no_changes']

    def __init__(self, model, app=None):
        self.app = app or current_app._get_current_object()
        self.name = model.name
        self.task = model.task
        try:
            self.schedule = model.schedule
        except model.DoesNotExist:
            logger.error(
                'Disabling schedule %s that was removed from database',
                self.name,
            )
            self._disable(model)
        try:
            self.args = loads(model.args or '[]')
            self.kwargs = loads(model.kwargs or '{}')
        except ValueError as exc:
            logger.exception(
                'Removing schedule %s for argument deseralization error: %r',
                self.name, exc,
            )
            self._disable(model)

        self.options = {
            'queue': model.queue,
            'exchange': model.exchange,
            'routing_key': model.routing_key,
            'expires': model.expires,
        }
        self.total_run_count = model.total_run_count
        self.model = model

        if not model.last_run_at:
            model.last_run_at = self._default_now()
        self.last_run_at = make_aware(model.last_run_at)

    def _disable(self, model):
        model.no_changes = True
        model.enabled = False
        model.save()

    def is_due(self):
        if not self.model.enabled:
            return False, 5.0   # 5 second delay for re-enable.
        return self.schedule.is_due(self.last_run_at)

    def _default_now(self):
        now = self.app.now()
        # The PyTZ datetime must be localised for the Django-Celery-Beat
        # scheduler to work. Keep in mind that timezone arithmatic
        # with a localized timezone may be inaccurate.
        return now.tzinfo.localize(now.replace(tzinfo=None))

    def __next__(self):
        self.model.last_run_at = self.app.now()
        self.model.total_run_count += 1
        self.model.no_changes = True
        return self.__class__(self.model)
    next = __next__  # for 2to3

    def save(self):
        # Object may not be synchronized, so only
        # change the fields we care about.
        obj = type(self.model)._default_manager.get(pk=self.model.pk)
        for field in self.save_fields:
            setattr(obj, field, getattr(self.model, field))
        obj.save()

    @classmethod
    def to_model_schedule(cls, schedule):
        for schedule_type, model_type, model_field in cls.model_schedules:
            schedule = schedules.maybe_schedule(schedule)
            if isinstance(schedule, schedule_type):
                model_schedule = model_type.from_schedule(schedule)
                model_schedule.save()
                return model_schedule, model_field
        raise ValueError(
            'Cannot convert schedule type {0!r} to model'.format(schedule))

    @classmethod
    def from_entry(cls, name, app=None, **entry):
        return cls(PeriodicTask._default_manager.update_or_create(
            name=name, defaults=cls._unpack_fields(**entry),
        ), app=app)

    @classmethod
    def _unpack_fields(cls, schedule,
                       args=None, kwargs=None, relative=None, options=None,
                       **entry):
        model_schedule, model_field = cls.to_model_schedule(schedule)
        entry.update(
            {model_field: model_schedule},
            args=dumps(args or []),
            kwargs=dumps(kwargs or {}),
            **cls._unpack_options(**options or {})
        )
        return entry

    @classmethod
    def _unpack_options(cls, queue=None, exchange=None, routing_key=None,
                        **kwargs):
        return {
            'queue': queue,
            'exchange': exchange,
            'routing_key': routing_key,
        }

    def __repr__(self):
        return '<ModelEntry: {0} {1}(*{2}, **{3}) {4}>'.format(
            safe_str(self.name), self.task, safe_repr(self.args),
            safe_repr(self.kwargs), self.schedule,
        )


class DatabaseScheduler(Scheduler):
    """Database-backed Beat Scheduler."""

    Entry = ModelEntry
    Model = PeriodicTask
    Changes = PeriodicTasks

    _schedule = None
    _last_timestamp = None
    _initial_read = False

    def __init__(self, *args, **kwargs):
        self._dirty = set()
        Scheduler.__init__(self, *args, **kwargs)
        self._finalize = Finalize(self, self.sync, exitpriority=5)
        self.max_interval = (
            kwargs.get('max_interval') or
            self.app.conf.beat_max_loop_interval or
            DEFAULT_MAX_INTERVAL)

    def setup_schedule(self):
        self.install_default_entries(self.schedule)
        self.update_from_dict(self.app.conf.beat_schedule)

    def all_as_schedule(self):
        debug('DatabaseScheduler: Fetching database schedule')
        s = {}
        for model in self.Model.objects.enabled():
            try:
                s[model.name] = self.Entry(model, app=self.app)
            except ValueError:
                pass
        return s

    def schedule_changed(self):
        try:
            # If MySQL is running with transaction isolation level
            # REPEATABLE-READ (default), then we won't see changes done by
            # other transactions until the current transaction is
            # committed (Issue #41).
            try:
                transaction.commit()
            except transaction.TransactionManagementError:
                pass  # not in transaction management.

            last, ts = self._last_timestamp, self.Changes.last_change()
        except DatabaseError as exc:
            logger.exception('Database gave error: %r', exc)
            return False
        try:
            if ts and ts > (last if last else ts):
                return True
        finally:
            self._last_timestamp = ts
        return False

    def reserve(self, entry):
        new_entry = next(entry)
        # Need to store entry by name, because the entry may change
        # in the mean time.
        self._dirty.add(new_entry.name)
        return new_entry

    def sync(self):
        info('Writing entries...')
        _tried = set()
        try:
            close_old_connections()
            with transaction.atomic():
                while self._dirty:
                    try:
                        name = self._dirty.pop()
                        _tried.add(name)
                        self.schedule[name].save()
                    except (KeyError, ObjectDoesNotExist):
                        pass
        except (DatabaseError, InterfaceError) as exc:
            # retry later
            self._dirty |= _tried
            logger.exception('Database error while sync: %r', exc)

    def update_from_dict(self, mapping):
        s = {}
        for name, entry_fields in items(mapping):
            try:
                entry = self.Entry.from_entry(name,
                                              app=self.app,
                                              **entry_fields)
                if entry.model.enabled:
                    s[name] = entry

            except Exception as exc:
                logger.error(ADD_ENTRY_ERROR, name, exc, entry_fields)
        self.schedule.update(s)

    def install_default_entries(self, data):
        entries = {}
        if self.app.conf.result_expires:
            entries.setdefault(
                'celery.backend_cleanup', {
                    'task': 'celery.backend_cleanup',
                    'schedule': schedules.crontab('0', '4', '*'),
                    'options': {'expires': 12 * 3600},
                },
            )
        self.update_from_dict(entries)

    @property
    def schedule(self):
        update = False
        if not self._initial_read:
            debug('DatabaseScheduler: initial read')
            update = True
            self._initial_read = True
        elif self.schedule_changed():
            info('DatabaseScheduler: Schedule changed.')
            update = True

        if update:
            self.sync()
            self._schedule = self.all_as_schedule()
            # the schedule changed, invalidate the heap in Scheduler.tick
            self._heap = None
            if logger.isEnabledFor(logging.DEBUG):
                debug('Current schedule:\n%s', '\n'.join(
                    repr(entry) for entry in values(self._schedule)),
                )
        return self._schedule<|MERGE_RESOLUTION|>--- conflicted
+++ resolved
@@ -13,13 +13,8 @@
 from celery.utils.log import get_logger
 from kombu.utils.json import dumps, loads
 
-<<<<<<< HEAD
-from django.db import transaction
 from django.db.utils import DatabaseError, InterfaceError
-=======
 from django.db import transaction, close_old_connections
-from django.db.utils import DatabaseError
->>>>>>> 9001f0f2
 from django.core.exceptions import ObjectDoesNotExist
 
 from .models import (
